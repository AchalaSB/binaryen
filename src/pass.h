--- conflicted
+++ resolved
@@ -184,19 +184,12 @@
   void runPass(Pass* pass);
   void runPassOnFunction(Pass* pass, Function* func);
 
-<<<<<<< HEAD
-  // After running a pass, handle any changes to the module due to
-  // how the pass is defined.
-  // If a function is passes here, operate on just that function;
-  // otherwise, the entire module.
-=======
   // After running a pass, handle any changes due to
   // how the pass is defined, such as clearing away any
   // temporary data structures that the pass declares it
   // invalidates.
   // If a function is passed, we operate just on that function;
   // otherwise, the whole module.
->>>>>>> 9d8d54c8
   void handleAfterEffects(Pass* pass, Function* func=nullptr);
 };
 
