--- conflicted
+++ resolved
@@ -523,7 +523,6 @@
       users.build(graph);
     }
     // Emit possible traces.
-<<<<<<< HEAD
     for (auto& nodePtr : graph.nodes) {
       auto* node = nodePtr.get();
       if (!graph.isArtificial(node) &&
@@ -531,16 +530,6 @@
         DataFlow::Trace trace(graph, node, excludeAsChildren);
         if (!trace.isBad()) {
           DataFlow::Printer(graph, trace);
-=======
-    for (auto& node : graph.nodes) {
-      // We only want to infer expressions and phis, and not artificial nodes.
-      if (node->isExpr() || node->isPhi()) {
-        if (!graph.isArtificial(node.get())) {
-          DataFlow::Trace trace(graph, node.get(), excludeAsChildren);
-          if (!trace.isBad()) {
-            DataFlow::Printer(graph, trace, users);
-          }
->>>>>>> 739bea5e
         }
       }
     }
