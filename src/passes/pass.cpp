/*
 * Copyright 2015 WebAssembly Community Group participants
 *
 * Licensed under the Apache License, Version 2.0 (the "License");
 * you may not use this file except in compliance with the License.
 * You may obtain a copy of the License at
 *
 *     http://www.apache.org/licenses/LICENSE-2.0
 *
 * Unless required by applicable law or agreed to in writing, software
 * distributed under the License is distributed on an "AS IS" BASIS,
 * WITHOUT WARRANTIES OR CONDITIONS OF ANY KIND, either express or implied.
 * See the License for the specific language governing permissions and
 * limitations under the License.
 */

#include <chrono>
#include <sstream>

#include <support/colors.h>
#include <passes/passes.h>
#include <pass.h>
#include <wasm-validator.h>
#include <wasm-io.h>
#include "ir/hashed.h"

namespace wasm {

// PassRegistry

PassRegistry::PassRegistry() {
  registerPasses();
}

static PassRegistry singleton;

PassRegistry* PassRegistry::get() {
  return &singleton;
}

void PassRegistry::registerPass(const char* name, const char *description, Creator create) {
  assert(passInfos.find(name) == passInfos.end());
  passInfos[name] = PassInfo(description, create);
}

Pass* PassRegistry::createPass(std::string name) {
  if (passInfos.find(name) == passInfos.end()) return nullptr;
  auto ret = passInfos[name].create();
  ret->name = name;
  return ret;
}

std::vector<std::string> PassRegistry::getRegisteredNames() {
  std::vector<std::string> ret;
  for (auto pair : passInfos) {
    ret.push_back(pair.first);
  }
  return ret;
}

std::string PassRegistry::getPassDescription(std::string name) {
  assert(passInfos.find(name) != passInfos.end());
  return passInfos[name].description;
}

// PassRunner

void PassRegistry::registerPasses() {
  registerPass("coalesce-locals", "reduce # of locals by coalescing", createCoalesceLocalsPass);
  registerPass("coalesce-locals-learning", "reduce # of locals by coalescing and learning", createCoalesceLocalsWithLearningPass);
  registerPass("code-pushing", "push code forward, potentially making it not always execute", createCodePushingPass);
  registerPass("code-folding", "fold code, merging duplicates", createCodeFoldingPass);
  registerPass("const-hoisting", "hoist repeated constants to a local", createConstHoistingPass);
  registerPass("dce", "removes unreachable code", createDeadCodeEliminationPass);
  registerPass("duplicate-function-elimination", "removes duplicate functions", createDuplicateFunctionEliminationPass);
  registerPass("extract-function", "leaves just one function (useful for debugging)", createExtractFunctionPass);
  registerPass("flatten", "flattens out code, removing nesting", createFlattenPass);
  registerPass("fpcast-emu", "emulates function pointer casts, allowing incorrect indirect calls to (sometimes) work", createFuncCastEmulationPass);
  registerPass("func-metrics", "reports function metrics", createFunctionMetricsPass);
  registerPass("generate-stack-ir", "generate Stack IR", createGenerateStackIRPass);
  registerPass("inlining", "inline functions (you probably want inlining-optimizing)", createInliningPass);
  registerPass("inlining-optimizing", "inline functions and optimizes where we inlined", createInliningOptimizingPass);
  registerPass("legalize-js-interface", "legalizes i64 types on the import/export boundary", createLegalizeJSInterfacePass);
  registerPass("local-cse", "common subexpression elimination inside basic blocks", createLocalCSEPass);
  registerPass("log-execution", "instrument the build with logging of where execution goes", createLogExecutionPass);
  registerPass("i64-to-i32-lowering", "lower all uses of i64s to use i32s instead", createI64ToI32LoweringPass);
  registerPass("instrument-locals", "instrument the build with code to intercept all loads and stores", createInstrumentLocalsPass);
  registerPass("instrument-memory", "instrument the build with code to intercept all loads and stores", createInstrumentMemoryPass);
  registerPass("memory-packing", "packs memory into separate segments, skipping zeros", createMemoryPackingPass);
  registerPass("merge-blocks", "merges blocks to their parents", createMergeBlocksPass);
  registerPass("merge-locals", "merges locals when beneficial", createMergeLocalsPass);
  registerPass("metrics", "reports metrics", createMetricsPass);
  registerPass("nm", "name list", createNameListPass);
  registerPass("optimize-instructions", "optimizes instruction combinations", createOptimizeInstructionsPass);
  registerPass("optimize-stack-ir", "optimize Stack IR", createOptimizeStackIRPass);
  registerPass("pick-load-signs", "pick load signs based on their uses", createPickLoadSignsPass);
  registerPass("post-emscripten", "miscellaneous optimizations for Emscripten-generated code", createPostEmscriptenPass);
  registerPass("precompute", "computes compile-time evaluatable expressions", createPrecomputePass);
  registerPass("precompute-propagate", "computes compile-time evaluatable expressions and propagates them through locals", createPrecomputePropagatePass);
  registerPass("print", "print in s-expression format", createPrinterPass);
  registerPass("print-minified", "print in minified s-expression format", createMinifiedPrinterPass);
  registerPass("print-full", "print in full s-expression format", createFullPrinterPass);
  registerPass("print-call-graph", "print call graph", createPrintCallGraphPass);
  registerPass("print-stack-ir", "print out Stack IR (useful for internal debugging)", createPrintStackIRPass);
  registerPass("relooper-jump-threading", "thread relooper jumps (fastcomp output only)", createRelooperJumpThreadingPass);
  registerPass("remove-non-js-ops", "removes operations incompatible with js", createRemoveNonJSOpsPass);
  registerPass("remove-imports", "removes imports and replaces them with nops", createRemoveImportsPass);
  registerPass("remove-memory", "removes memory segments", createRemoveMemoryPass);
  registerPass("remove-unused-brs", "removes breaks from locations that are not needed", createRemoveUnusedBrsPass);
  registerPass("remove-unused-module-elements", "removes unused module elements", createRemoveUnusedModuleElementsPass);
  registerPass("remove-unused-nonfunction-module-elements", "removes unused module elements that are not functions", createRemoveUnusedNonFunctionModuleElementsPass);
  registerPass("remove-unused-names", "removes names from locations that are never branched to", createRemoveUnusedNamesPass);
  registerPass("reorder-functions", "sorts functions by access frequency", createReorderFunctionsPass);
  registerPass("reorder-locals", "sorts locals by access frequency", createReorderLocalsPass);
  registerPass("rereloop", "re-optimize control flow using the relooper algorithm", createReReloopPass);
  registerPass("rse", "remove redundant set_locals", createRedundantSetEliminationPass);
  registerPass("safe-heap", "instrument loads and stores to check for invalid behavior", createSafeHeapPass);
  registerPass("simplify-locals", "miscellaneous locals-related optimizations", createSimplifyLocalsPass);
  registerPass("simplify-locals-nonesting", "miscellaneous locals-related optimizations (no nesting at all; preserves flatness)", createSimplifyLocalsNoNestingPass);
  registerPass("simplify-locals-notee", "miscellaneous locals-related optimizations", createSimplifyLocalsNoTeePass);
  registerPass("simplify-locals-nostructure", "miscellaneous locals-related optimizations", createSimplifyLocalsNoStructurePass);
  registerPass("simplify-locals-notee-nostructure", "miscellaneous locals-related optimizations", createSimplifyLocalsNoTeeNoStructurePass);
  registerPass("spill-pointers", "spill pointers to the C stack (useful for Boehm-style GC)", createSpillPointersPass);
  registerPass("ssa", "ssa-ify variables so that they have a single assignment", createSSAifyPass);
  registerPass("trap-mode-clamp", "replace trapping operations with clamping semantics", createTrapModeClamp);
  registerPass("trap-mode-js", "replace trapping operations with js semantics", createTrapModeJS);
  registerPass("untee", "removes tee_locals, replacing them with sets and gets", createUnteePass);
  registerPass("vacuum", "removes obviously unneeded code", createVacuumPass);
//  registerPass("lower-i64", "lowers i64 into pairs of i32s", createLowerInt64Pass);
}

void PassRunner::addDefaultOptimizationPasses() {
  addDefaultGlobalOptimizationPrePasses();
  addDefaultFunctionOptimizationPasses();
  addDefaultGlobalOptimizationPostPasses();
}

void PassRunner::addDefaultFunctionOptimizationPasses() {
  // if we are willing to work very very hard, flatten the IR and do opts
  // that depend on flat IR
  if (options.optimizeLevel >= 4) {
    add("flatten");
    add("local-cse");
  }
  if (!options.debugInfo) { // debug info must be preserved, do not dce it
    add("dce");
  }
  add("remove-unused-brs");
  add("remove-unused-names");
  add("optimize-instructions");
  if (options.optimizeLevel >= 2 || options.shrinkLevel >= 2) {
    add("pick-load-signs");
  }
  // early propagation
  if (options.optimizeLevel >= 3 || options.shrinkLevel >= 2) {
    add("precompute-propagate");
  } else {
    add("precompute");
  }
  if (options.optimizeLevel >= 2 || options.shrinkLevel >= 2) {
    add("code-pushing");
  }
  add("simplify-locals-nostructure"); // don't create if/block return values yet, as coalesce can remove copies that that could inhibit
  add("vacuum"); // previous pass creates garbage
  add("reorder-locals");
  add("remove-unused-brs"); // simplify-locals opens opportunities for optimizations
  // if we are willing to work hard, also optimize copies before coalescing
  if (options.optimizeLevel >= 3 || options.shrinkLevel >= 2) {
    add("merge-locals"); // very slow on e.g. sqlite
  }
  add("coalesce-locals");
  add("simplify-locals");
  add("vacuum"); // previous pass creates garbage
  add("reorder-locals");
  if (options.optimizeLevel >= 3 || options.shrinkLevel >= 1) {
    add("code-folding");
  }
  add("merge-blocks"); // makes remove-unused-brs more effective
  add("remove-unused-brs"); // coalesce-locals opens opportunities for optimizations
  add("merge-blocks"); // clean up remove-unused-brs new blocks
  add("optimize-instructions");
  // late propagation
  if (options.optimizeLevel >= 3 || options.shrinkLevel >= 2) {
    add("precompute-propagate");
  } else {
    add("precompute");
  }
  if (options.optimizeLevel >= 2 || options.shrinkLevel >= 1) {
    add("rse"); // after all coalesce-locals, and before a final vacuum
  }
  add("vacuum"); // just to be safe
}

void PassRunner::addDefaultGlobalOptimizationPrePasses() {
  add("duplicate-function-elimination");
}

void PassRunner::addDefaultGlobalOptimizationPostPasses() {
  // inline when working hard, and when not preserving debug info
  // (inlining+optimizing can remove the annotations)
  if ((options.optimizeLevel >= 2 || options.shrinkLevel >= 2) &&
      !options.debugInfo) {
    add("inlining-optimizing");
  }
  add("duplicate-function-elimination"); // optimizations show more functions as duplicate
  add("remove-unused-module-elements");
  add("memory-packing");
  // perform Stack IR optimizations here, at the very end of the
  // optimization pipeline
  if (options.optimizeLevel >= 2 || options.shrinkLevel >= 1) {
    add("generate-stack-ir");
    add("optimize-stack-ir");
  }
}

static void dumpWast(Name name, Module* wasm) {
  // write out the wast
  static int counter = 0;
  std::string numstr = std::to_string(counter++);
  while (numstr.size() < 3) {
    numstr = '0' + numstr;
  }
  auto fullName = std::string("byn-") + numstr + "-" + name.str + ".wasm";
  Colors::disable();
  ModuleWriter writer;
  writer.setBinary(false); // TODO: add an option for binary
  writer.write(*wasm, fullName);
}

void PassRunner::run() {
  static const int passDebug = getPassDebug();
  if (!isNested && (options.debug || passDebug)) {
    // for debug logging purposes, run each pass in full before running the other
    auto totalTime = std::chrono::duration<double>(0);
    size_t padding = 0;
    WasmValidator::Flags validationFlags = WasmValidator::Minimal;
    if (options.validateGlobally) {
      validationFlags = validationFlags | WasmValidator::Globally;
    }
    std::cerr << "[PassRunner] running passes..." << std::endl;
    for (auto pass : passes) {
      padding = std::max(padding, pass->name.size());
    }
    if (passDebug >= 3) {
      dumpWast("before", wasm);
    }
    for (auto* pass : passes) {
      // ignoring the time, save a printout of the module before, in case this pass breaks it, so we can print the before and after
      std::stringstream moduleBefore;
      if (passDebug == 2) {
        WasmPrinter::printModule(wasm, moduleBefore);
      }
      // prepare to run
      std::cerr << "[PassRunner]   running pass: " << pass->name << "... ";
      for (size_t i = 0; i < padding - pass->name.size(); i++) {
        std::cerr << ' ';
      }
      auto before = std::chrono::steady_clock::now();
      if (pass->isFunctionParallel()) {
        // function-parallel passes should get a new instance per function
        for (auto& func : wasm->functions) {
          runPassOnFunction(pass, func.get());
        }
      } else {
        runPass(pass);
      }
      auto after = std::chrono::steady_clock::now();
      std::chrono::duration<double> diff = after - before;
      std::cerr << diff.count() << " seconds." << std::endl;
      totalTime += diff;
      // validate, ignoring the time
      std::cerr << "[PassRunner]   (validating)\n";
      if (!WasmValidator().validate(*wasm, options.features, validationFlags)) {
        WasmPrinter::printModule(wasm);
        if (passDebug >= 2) {
          std::cerr << "Last pass (" << pass->name << ") broke validation. Here is the module before: \n" << moduleBefore.str() << "\n";
        } else {
          std::cerr << "Last pass (" << pass->name << ") broke validation. Run with BINARYEN_PASS_DEBUG=2 in the env to see the earlier state, or 3 to dump byn-* files for each pass\n";
        }
        abort();
      }
      if (passDebug >= 3) {
        dumpWast(pass->name, wasm);
      }
    }
    std::cerr << "[PassRunner] passes took " << totalTime.count() << " seconds." << std::endl;
    // validate
    std::cerr << "[PassRunner] (final validation)\n";
    if (!WasmValidator().validate(*wasm, options.features, validationFlags)) {
      WasmPrinter::printModule(wasm);
      std::cerr << "final module does not validate\n";
      abort();
    }
  } else {
    // non-debug normal mode, run them in an optimal manner - for locality it is better
    // to run as many passes as possible on a single function before moving to the next
    std::vector<Pass*> stack;
    auto flush = [&]() {
      if (stack.size() > 0) {
        // run the stack of passes on all the functions, in parallel
        size_t num = ThreadPool::get()->size();
        std::vector<std::function<ThreadWorkState ()>> doWorkers;
        std::atomic<size_t> nextFunction;
        nextFunction.store(0);
        size_t numFunctions = wasm->functions.size();
        for (size_t i = 0; i < num; i++) {
          doWorkers.push_back([&]() {
            auto index = nextFunction.fetch_add(1);
            // get the next task, if there is one
            if (index >= numFunctions) {
              return ThreadWorkState::Finished; // nothing left
            }
            Function* func = this->wasm->functions[index].get();
            // do the current task: run all passes on this function
            for (auto* pass : stack) {
              runPassOnFunction(pass, func);
            }
            if (index + 1 == numFunctions) {
              return ThreadWorkState::Finished; // we did the last one
            }
            return ThreadWorkState::More;
          });
        }
        ThreadPool::get()->work(doWorkers);
      }
      stack.clear();
    };
    for (auto* pass : passes) {
      if (pass->isFunctionParallel()) {
        stack.push_back(pass);
      } else {
        flush();
        runPass(pass);
      }
    }
    flush();
  }
}

void PassRunner::runOnFunction(Function* func) {
  if (options.debug) {
    std::cerr << "[PassRunner] running passes on function " << func->name << std::endl;
  }
  for (auto* pass : passes) {
    runPassOnFunction(pass, func);
  }
}

PassRunner::~PassRunner() {
  for (auto pass : passes) {
    delete pass;
  }
}

void PassRunner::doAdd(Pass* pass) {
  passes.push_back(pass);
  pass->prepareToRun(this, wasm);
}

<<<<<<< HEAD
void PassRunner::runPass(Pass* pass) {
  pass->run(this, wasm);
  handleAfterEffects(pass);
=======
// Checks that the state is valid before and after a
// pass runs on a function. We run these extra checks when
// pass-debug mode is enabled.
struct AfterEffectFunctionChecker {
  Function* func;

  // Check Stack IR state: if the main IR changes, there should be no
  // stack IR, as the stack IR would be wrong.
  bool beganWithStackIR;
  HashType originalFunctionHash;

  // In the creator we can scan the state of the module and function before the
  // pass runs.
  AfterEffectFunctionChecker(Function* func) : func(func) {
    beganWithStackIR = func->stackIR != nullptr;
    if (beganWithStackIR) {
      originalFunctionHash = FunctionHasher::hashFunction(func);
    }
  }

  // This is called after the pass is run, at which time we can check things.
  void check() {
    if (beganWithStackIR && func->stackIR) {
      auto after = FunctionHasher::hashFunction(func);
      if (after != originalFunctionHash) {
        Fatal() << "[PassRunner] PASS_DEBUG check failed: had Stack IR before and after the pass ran, and the pass modified the main IR, which invalidates Stack IR - pass should have been marked 'modifiesBinaryenIR'";
      }
    }
  }
};

void PassRunner::runPass(Pass* pass) {
  std::vector<std::unique_ptr<AfterEffectFunctionChecker>> checkers;
  if (getPassDebug()) {
    for (auto& func : wasm->functions) {
      checkers.emplace_back(std::unique_ptr<AfterEffectFunctionChecker>(
        new AfterEffectFunctionChecker(func.get())));
    }
  }
  pass->run(this, wasm);
  handleAfterEffects(pass);
  if (getPassDebug()) {
    for (auto& checker : checkers) {
      checker->check();
    }
  }
>>>>>>> 9d8d54c8
}

void PassRunner::runPassOnFunction(Pass* pass, Function* func) {
  assert(pass->isFunctionParallel());
  // function-parallel passes get a new instance per function
  auto instance = std::unique_ptr<Pass>(pass->create());
  std::unique_ptr<AfterEffectFunctionChecker> checker;
  if (getPassDebug()) {
    checker = std::unique_ptr<AfterEffectFunctionChecker>(
      new AfterEffectFunctionChecker(func));
  }
  instance->runOnFunction(this, wasm, func);
  handleAfterEffects(pass, func);
<<<<<<< HEAD
=======
  if (getPassDebug()) {
    checker->check();
  }
>>>>>>> 9d8d54c8
}

void PassRunner::handleAfterEffects(Pass* pass, Function* func) {
  if (pass->modifiesBinaryenIR()) {
    // If Binaryen IR is modified, Stack IR must be cleared - it would
    // be out of sync in a potentially dangerous way.
    if (func) {
      func->stackIR.reset(nullptr);
    } else {
      for (auto& func : wasm->functions) {
        func->stackIR.reset(nullptr);
      }
    }
  }
}

int PassRunner::getPassDebug() {
  static const int passDebug = getenv("BINARYEN_PASS_DEBUG") ? atoi(getenv("BINARYEN_PASS_DEBUG")) : 0;
  return passDebug;
}

} // namespace wasm<|MERGE_RESOLUTION|>--- conflicted
+++ resolved
@@ -357,11 +357,6 @@
   pass->prepareToRun(this, wasm);
 }
 
-<<<<<<< HEAD
-void PassRunner::runPass(Pass* pass) {
-  pass->run(this, wasm);
-  handleAfterEffects(pass);
-=======
 // Checks that the state is valid before and after a
 // pass runs on a function. We run these extra checks when
 // pass-debug mode is enabled.
@@ -408,7 +403,6 @@
       checker->check();
     }
   }
->>>>>>> 9d8d54c8
 }
 
 void PassRunner::runPassOnFunction(Pass* pass, Function* func) {
@@ -422,12 +416,9 @@
   }
   instance->runOnFunction(this, wasm, func);
   handleAfterEffects(pass, func);
-<<<<<<< HEAD
-=======
   if (getPassDebug()) {
     checker->check();
   }
->>>>>>> 9d8d54c8
 }
 
 void PassRunner::handleAfterEffects(Pass* pass, Function* func) {
